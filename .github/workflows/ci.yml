name: ci

on:
  push:
    branches: [main]
  pull_request:

env:
  CKAN_DEPS: |
    Harmony2 ExtraPlanetaryLaunchpads ClickThroughBlocker
    Kopernicus USI-LS

jobs:
  build:
    runs-on: ubuntu-22.04
    steps:
      - uses: actions/checkout@v3
      - uses: KSPModdingLibs/KSPBuildTools/.github/actions/setup-ckan@main
      - uses: KSPModdingLibs/KSPBuildTools/.github/actions/install-dependencies@main
        with:
          dependency-identifiers: ${{ env.CKAN_DEPS }}

<<<<<<< HEAD
      - uses: KSPModdingLibs/KSPBuildTools/.github/actions/compile@main
        with:
          build-configuration: Release
          dotnet-version: 9.0

      - uses: KSPModdingLibs/KSPBuildTools/.github/actions/assemble-release@main

  test:
    if: false
    runs-on: ubuntu-22.04
    steps:
      - uses: actions/checkout@v3

      - uses: KSPModdingLibs/KSPBuildTools/.github/actions/setup-ckan@main
=======
      - name: Download KSP Libs
        run: |
          wget --quiet https://github.com/KSPModdingLibs/KSPLibs/raw/main/KSP-1.12.5.zip -O /tmp/ksp.zip
          unzip -q /tmp/ksp.zip -d /tmp/ksp
          echo 'KSP_ROOT=/tmp/ksp' >> "$GITHUB_ENV"
>>>>>>> cdf43a51

      - name: nuget restore
        run: |
          nuget restore BackgroundResourceProcessing.sln -Verbosity detailed

<<<<<<< HEAD
      - uses: KSPModdingLibs/KSPBuildTools/.github/actions/compile@main
        with:
          build-configuration: Debug
          dotnet-version: 9.0
=======
      - uses: lhotari/action-upterm@v1
>>>>>>> cdf43a51

      - uses: KSPModdingLibs/KSPBuildTools/.github/actions/assemble-release@main<|MERGE_RESOLUTION|>--- conflicted
+++ resolved
@@ -20,40 +20,16 @@
         with:
           dependency-identifiers: ${{ env.CKAN_DEPS }}
 
-<<<<<<< HEAD
-      - uses: KSPModdingLibs/KSPBuildTools/.github/actions/compile@main
-        with:
-          build-configuration: Release
-          dotnet-version: 9.0
-
-      - uses: KSPModdingLibs/KSPBuildTools/.github/actions/assemble-release@main
-
-  test:
-    if: false
-    runs-on: ubuntu-22.04
-    steps:
-      - uses: actions/checkout@v3
-
-      - uses: KSPModdingLibs/KSPBuildTools/.github/actions/setup-ckan@main
-=======
       - name: Download KSP Libs
         run: |
           wget --quiet https://github.com/KSPModdingLibs/KSPLibs/raw/main/KSP-1.12.5.zip -O /tmp/ksp.zip
           unzip -q /tmp/ksp.zip -d /tmp/ksp
           echo 'KSP_ROOT=/tmp/ksp' >> "$GITHUB_ENV"
->>>>>>> cdf43a51
 
       - name: nuget restore
         run: |
           nuget restore BackgroundResourceProcessing.sln -Verbosity detailed
 
-<<<<<<< HEAD
-      - uses: KSPModdingLibs/KSPBuildTools/.github/actions/compile@main
-        with:
-          build-configuration: Debug
-          dotnet-version: 9.0
-=======
       - uses: lhotari/action-upterm@v1
->>>>>>> cdf43a51
 
       - uses: KSPModdingLibs/KSPBuildTools/.github/actions/assemble-release@main